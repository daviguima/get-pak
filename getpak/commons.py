--- conflicted
+++ resolved
@@ -1,961 +1,948 @@
-import os
-import sys
-import time
-import json
-import logging
-import zipfile
-import subprocess
-import shutil
-import numpy as np
-import fnmatch
-from pathlib import Path
-from PIL import Image
-
-try:
-    from osgeo import gdal, ogr, osr
-except:
-    print("Unable to import osgeo! GETpak can still operate but critical functions may fail.")
-
-
-class Utils:
-
-    def __init__(self, parent_log=None):
-        if parent_log:
-            self.log = parent_log
-
-    @staticmethod
-    def print_logo():
-        print('''
-            _..._
-          .'     '.      _
-         /    .-""-\   _/ \ 
-       .-|   /:.   |  |   | 
-       |  \  |:.   /.-'-./ 
-       | .-'-;:__.'    =/  ,ad8888ba,  88888888888 888888888888                          88
-       .'=  *=|CNES _.='  d8"'    `"8b 88               88                               88
-      /   _.  |    ;     d8'           88               88                               88
-     ;-.-'|    \   |     88            88aaaaa          88        8b,dPPYba,  ,adPPYYba, 88   ,d8
-    /   | \    _\  _\    88      88888 88"""""          88 aaaaaa 88P'    "8a ""     `Y8 88 ,a8"
-    \__/'._;.  ==' ==\   Y8,        88 88               88 """""" 88       d8 ,adPPPPP88 8888[
-<<<<<<< HEAD
-             \    \   |   Y8a.    .a88 88               88        88b,   ,a8" 88,    ,88 88`"Yba,
-             /    /   /    `"Y88888P"  88888888888      88        88`YbbdP"'  `"8bbdP"Y8 88   `Y8a
-             /-._/-._/                                            88
-=======
-    /|\  /|\ \    \   |   Y8a.    .a88 88               88        88b,   ,a8" 88,    ,88 88`"Yba,
-   / | \/ | \/    /   /    `"Y88888P"  88888888888      88        88`YbbdP"'  `"8bbdP"Y8 88   `Y8a
-  /  | || |  /-._/-._/                                            88
->>>>>>> ba672cd0
-             \   `\  \                                            88
-              `-._/._/
-                        ''')
-
-        pass
-
-    @staticmethod
-    def create_log_handler(fname):
-        # https://stackoverflow.com/questions/62835466/create-a-separate-logger-for-each-process-when-using-concurrent-futures-processp
-        logger = logging.getLogger(name=fname)
-        logger.setLevel(logging.INFO)
-
-        fileHandler = logging.FileHandler(fname)
-        fileHandler.setLevel(logging.INFO)
-
-        logger.addHandler(fileHandler)
-        logger.addHandler(logging.StreamHandler())
-
-        formatter = logging.Formatter('%(asctime)s - %(message)s', datefmt='%d/%m/%Y %H:%M:%S')
-
-        fileHandler.setFormatter(formatter)
-
-        return logger
-
-    @staticmethod
-    def tic():
-        global _start_time
-        _start_time = time.time()
-        return _start_time
-
-    @staticmethod
-    def tac():
-        t_raw = time.time()
-        t_sec = round(t_raw - _start_time)
-        (t_min, t_sec) = divmod(t_sec, 60)
-        (t_hour, t_min) = divmod(t_min, 60)
-        return t_hour, t_min, t_sec, t_raw
-
-    @staticmethod
-    def repeat_to_length(s, wanted):
-        return (s * (wanted // len(s) + 1))[:wanted]
-
-    @staticmethod
-    def find_nearest(array, value):
-        array = np.asarray(array)
-        idx = (np.abs(array - value)).argmin()
-        return idx
-
-    @staticmethod
-    def walktalk(path2walk, fpattern='.nc', dir_is_file=False, unwanted_string=None):
-        '''
-
-        Parameters
-        ----------
-        path2walk: folder to scan for files
-        fpattern: the file pattern to look for inside the folders
-        dir_is_file: option to include the folders in the search, defaults to False
-        unwanted_string: a string to search for and remove from the list of files if present
-
-        Returns
-        -------
-        output_flist: list of files (and folders) matching the fpattern found inside the path2walk folder
-        '''
-        output_flist = []
-        for root, dirs, files in os.walk(path2walk, topdown=False):
-            for name in (dirs if dir_is_file else files):
-                # check the file format
-                if name.endswith(fpattern):
-                    if isinstance(unwanted_string, str):
-                    # check if it is not the file you want
-                        if not fnmatch.fnmatch(name, unwanted_string):
-                            f = Path(os.path.join(root, name))
-                            output_flist.append(f)
-                    else:
-                        f = Path(os.path.join(root, name))
-                        output_flist.append(f)
-        print(f'{len(output_flist)} files found.')
-        return output_flist
-
-    # https://stackoverflow.com/questions/6039103/counting-depth-or-the-deepest-level-a-nested-list-goes-to
-    @staticmethod
-    def depth(somelist): return isinstance(somelist, list) and max(map(Utils.depth, somelist)) + 1
-
-    @staticmethod
-    def get_available_cores():
-        cpu_count = os.cpu_count() - 1
-        if cpu_count <= 0:
-            print(f'Invalid number of CPU cores available: {os.cpu_count()}.')
-            sys.exit(1)
-        elif cpu_count > 61:
-            cpu_count = 61
-
-        return cpu_count
-
-    @staticmethod
-    def pil_grid(images, max_horiz=np.iinfo(int).max):
-        """
-        Combine several images
-        https://stackoverflow.com/a/46877433/2238624
-        """
-        n_images = len(images)
-        n_horiz = min(n_images, max_horiz)
-        #     h_sizes, v_sizes = [0] * n_horiz, [0] * (n_images // n_horiz)
-        h_sizes, v_sizes = [0] * n_horiz, [0] * ((n_images // n_horiz) + (1 if n_images % n_horiz > 0 else 0))
-        for i, im in enumerate(images):
-            h, v = i % n_horiz, i // n_horiz
-            h_sizes[h] = max(h_sizes[h], im.size[0])
-            v_sizes[v] = max(v_sizes[v], im.size[1])
-        h_sizes, v_sizes = np.cumsum([0] + h_sizes), np.cumsum([0] + v_sizes)
-        im_grid = Image.new('RGB', (h_sizes[-1], v_sizes[-1]), color='white')
-        for i, im in enumerate(images):
-            im_grid.paste(im, (h_sizes[i % n_horiz], v_sizes[i // n_horiz]))
-        return im_grid
-
-    @staticmethod
-    def geojson_to_polygon(geojson_path):
-        """
-        Transform a given input .geojson file into a list of coordinates
-        poly_path: string (Path to .geojson file)
-        return: dict (Containing one or several polygons depending on the complexity of the input .json)
-        """
-        # TODO: use isinstance(s, str) to avoid breaking when pathlib.Path is passed.
-        with open(geojson_path) as f:
-            data = json.load(f)
-
-        inDataSource = ogr.GetDriverByName("GeoJSON").Open(geojson_path, 0)
-        inLayer = inDataSource.GetLayer()
-
-        vertices = []
-        for layer in inDataSource:
-            # this is the one where featureindex may not start at 0
-            layer.ResetReading()
-            for feature in layer:
-                geometry = feature.geometry()
-                json_geometry = json.loads(geometry.ExportToJson())
-                poly = json_geometry['coordinates'][0]
-                while Utils.depth(poly) > 2:
-                    poly = poly[0]
-                poly = [p[0:2] for p in poly]
-                poly = np.array(poly)
-                vertices.append(poly)
-
-        return vertices
-
-    @staticmethod
-    def shp2geojson_geopandas(shp_file_path, json_out_path):
-        import geopandas
-        shpfile = geopandas.read_file(shp_file_path)
-        f_name = os.path.basename(shp_file_path).split('.')[0]
-        shpfile.to_file(os.path.join(json_out_path, f_name + '.geojson'), driver='GeoJSON')
-
-    @staticmethod
-    def shp2json_pyshp(shp_file_path):
-        import shapefile
-        with shapefile.Reader(shp_file_path) as shp:
-            geojson_data = shp.__geo_interface__
-        return geojson_data
-
-    @staticmethod
-    def shp2json_gdal(shp_file_path):
-
-        pass
-
-    @staticmethod
-    # KML -> GEOJson : https://github.com/mrcagney/kml2geojson
-    def kml2json_gdal(input_kml_path, output_json_path=None):
-        """
-        Converts a given google earth engine KML file to SHP.
-        """
-        if output_json_path:
-            filename = os.path.basename(input_kml_path).split('.')[0] + '.geojson'
-            output_json = os.path.join(output_json_path, filename)
-        else:
-            output_json = input_kml_path.split('.')[0] + '.geojson'
-
-        logging.info('Opening subprocess call to GDAL:ogr2ogr...')
-        subprocess.call(f'ogr2ogr -f "GeoJSON" {output_json} {input_kml_path}', shell=True)
-        logging.info(f'{output_json} created.')
-
-        return output_json
-
-    @staticmethod
-    # KML -> GEOJson : https://github.com/mrcagney/kml2geojson
-    def kmz2kml_unzip(input_kmz_path, output_kml_path=None):
-        """
-        Converts a given google earth engine KMZ file to KML by extracting its content.
-        """
-        fname = os.path.basename(input_kmz_path).split('.')[0]
-        if output_kml_path:
-            filename = fname + '.geojson'
-            output_kml = os.path.join(output_kml_path, filename)
-        else:
-            output_json = input_kmz_path.split('.')[0] + '.kml'
-
-        logging.info('Extracting KMZ content...')
-        with zipfile.ZipFile(input_kmz_path, 'r') as zip_ref:
-            zip_ref.extractall(output_kml_path)
-        # Search for everything ended in .kml inside the extracted files folder (expects 1) and remove it from the list.
-        kml_file = [os.path.join(output_kml_path, f) for f in os.listdir(output_kml_path) if f.endswith('.kml')].pop()
-        # Create a new name for the output file.
-        kml_result = os.path.join(output_kml_path, fname + '.kml')
-        # Rename whatever came out of the KMZ.zip to fname.kml
-        os.rename(kml_file, kml_result)
-        logging.info(f'{kml_result} created.')
-        return kml_result
-
-    @staticmethod
-    def roi2vertex(roi, aux_folder_out=os.getcwd()):
-        """
-        Test the format of the input vector file and return a list of vertices.
-
-        :param roi: (str) path to input vector file to be tested and processed.
-        :param aux_folder_out: (str) path to save ancillary data.
-        :return python list of arrays: (list) containing one array for each vector feature.
-        """
-
-        def parse_kml(path2vector):
-            logging.info('KML file detected. Attempting to parse...')
-            vtx_path = Utils.kml2json_gdal(input_kml_path=path2vector, output_json_path=aux_folder_out)
-            return Utils.geojson_to_polygon(vtx_path)
-
-        def parse_kmz(path2vector):
-            logging.info('KMZ file detected. Attempting to parse...')
-            # KMZ -> KML
-            vtx_path = Utils.kmz2kml_unzip(input_kmz_path=path2vector, output_kml_path=aux_folder_out)
-            # KML -> JSON
-            vtx = Utils.kml2json_gdal(input_kml_path=vtx_path, output_json_path=aux_folder_out)
-            # JSON -> VTX
-            return Utils.geojson_to_polygon(vtx)
-
-        def parse_json(path2vector):
-            logging.info('JSON file detected. Attempting to parse...')
-            return Utils.geojson_to_polygon(path2vector)
-
-        def parse_shp(path2vector):
-            logging.info('SHP file detected. Attempting to parse...')
-            # Convert SHP -> JSON
-            vtx = Utils.shp2json_pyshp(path2vector)
-            # Convert JSON -> vertex
-            # return Utils.geojson_to_polygon(vtx, read_file=False)
-            return Utils.shp2geojson_geopandas(vtx)
-
-        roi_typename = os.path.basename(roi).split('.')[1]
-
-        roi_options = {'kml': parse_kml,
-                       'kmz': parse_kmz,
-                       'shp': parse_shp,
-                       'json': parse_json,
-                       'geojson': parse_json}
-
-        if roi_typename in roi_options:
-            vertex = roi_options[roi_typename](roi)
-        else:
-            logging.info(f'Input ROI {os.path.basename(roi)} not recognized as a valid vector file. '
-                         f'Make sure the input file is of type .shp .kml .kmz .json or .geojson')
-            sys.exit(1)
-
-        return vertex
-
-    @staticmethod
-    def get_x_y_poly(lat_arr, lon_arr, polyline):
-        grid = np.concatenate([lat_arr[..., None], lon_arr[..., None]], axis=2)
-
-        # Polyline is a GeoJSON coordinate array
-        polyline = polyline.squeeze()
-
-        # loop through each vertice
-        vertices = []
-        for i in range(polyline.shape[0]):
-            vector = np.array([polyline[i, 1], polyline[i, 0]]).reshape(1, 1, -1)
-            subtraction = vector - grid
-            dist = np.linalg.norm(subtraction, axis=2)
-            result = np.where(dist == dist.min())
-            target_x_y = [result[0][0], result[1][0]]
-
-            vertices.append(target_x_y)
-        return np.array(vertices)
-
-    @staticmethod
-    def bbox(vertices):
-        """
-        Get the bounding box of the vertices. Just for visualization purposes
-        """
-        vertices = np.vstack(vertices)
-        ymin = np.min(vertices[:, 0])
-        ymax = np.max(vertices[:, 0])
-        xmin = np.min(vertices[:, 1])
-        xmax = np.max(vertices[:, 1])
-        return xmin, xmax, ymin, ymax
-
-    @staticmethod
-    def nan2zero(nd_mtx):
-        """
-        Transforms numpy NaNs into zeros
-        """
-        where_are_NaNs = np.isnan(nd_mtx)
-        nd_mtx[where_are_NaNs] = -1
-        return nd_mtx
-
-    @staticmethod
-    def intersect_matrices(mtx_a, mtx_b):
-        """
-        Intersection between two matrices, where the intersection remains and other values are replaced by 0
-        """
-        if not (mtx_a.shape == mtx_b.shape):
-            return False
-
-        mtx_intersect = np.where((mtx_a == mtx_b), mtx_a, 0)
-        return mtx_intersect
-
-    @staticmethod
-    def sch_date_matchups(fst_dates, snd_dates, fst_tile_list, snd_tile_list):
-        """
-        Function to search for the matchup dates of two sets of images given two sets of dates.
-        This function also writes the directories of the matchups for each date
-<<<<<<< HEAD
-=======
-
->>>>>>> ba672cd0
-        Parameters
-        ----------
-        fst_dates: list of dates of the first set of images
-        snd_dates: list of dates of the second set of images
-        fst_tile_list: list of the path to the first set of images
-        snd_tile_list: list of the path to the first set of images
-
-        Returns
-        -------
-        matches, str_matches: Two dicts which the keys are the matchups dates, and the values are the paths to the images of the matchups
-        # hardcoded to write for GRS and WD folders
-        dates: list of the matchup dates
-        """
-        matches = {}
-        str_matches = {}  # STR dict to avoid -> TypeError: Object of type PosixPath is not JSON serializable
-        dates = []
-        for n, date in enumerate(fst_dates):
-            arr_index = np.where(np.array(snd_dates) == date)[0]
-            if len(arr_index) > 0:
-                matches[date] = {'GRS': fst_tile_list[n], 'WD': snd_tile_list[arr_index[0]]}
-                str_matches[date] = {'GRS': str(fst_tile_list[n]),
-                                     'WD': str(snd_tile_list[arr_index[0]])}  # redundant backup
-                dates.append(date)
-
-        return matches, str_matches, dates
-
-<<<<<<< HEAD
-=======
-    def rename_waterdetect_masks(self, input_folder, output_folder):
-        """
-        Function to find all waterdetect water masks in a folder, get their dates, and copy only the water masks to a
-        # new folder with a new name. This function also writes the path of the water masks for each date
-
-        Parameters
-        ----------
-        input_folder: folder where the waterdetect masks are
-        output_folder
-
-        Returns
-        -------
-        wd_dates: list of dates of the water masks
-        wd_masks_list: list of the path to water masks
-        """
-        from pathlib import Path
-        import shutil
-        wd_dates, wd_masks_list = [], []
-        for root, dirs, files in os.walk(input_folder, topdown=False):
-            for name in files:
-                if name.endswith('.tif') and '_water_mask' in name:
-                    f = Path(os.path.join(root, name))
-                    newname = f.parent.parent.name + '_water_mask.tif'
-                    dest_plus_name = os.path.join(output_folder, newname)
-                    # copying to new folder
-                    shutil.copyfile(f, dest_plus_name)
-                    # print(f'COPYING: {f} TO: {dest_plus_name}\n')
-                    # appending the date and path
-                    nome = f.parent.parent.name.split(
-                        '_')  # check because for MAJA the dates are in position 2, while for other products it is 3
-                    date = nome[1][0:8] if nome[1][0] == '2' else nome[2][0:8]
-                    wd_dates.append(date)
-                    wd_masks_list.append(Path(dest_plus_name))
-
-        print(f'Copied {len(wd_masks_list)} water masks to: {output_folder}\n')
-
-        return wd_dates, wd_masks_list
-
-    def list_waterdetect_masks(self, input_folder):
-        """
-        This function finds all renamed waterdetect water masks (from function rename_waterdetect_masks) in a folder,
-        getting their dates and paths
-
-        Parameters
-        ----------
-        input_folder: folder where the waterdetect masks are
-
-        Returns
-        -------
-        wd_dates: list of dates of the water masks
-        wd_masks_list: list of the path to water masks
-        """
-        from pathlib import Path
-        wd_dates, wd_masks_list = [], []
-        for file in os.listdir(input_folder):
-            if file.endswith('.tif'):
-                f = Path(os.path.join(input_folder, file))
-                # appending the date and path
-                nome = file.split(
-                    '_')  # check because for MAJA the dates are in position 2, while for other products it is 3
-                date = nome[1][0:8] if nome[1][0] == '2' else nome[2][0:8]
-                wd_dates.append(date)
-                wd_masks_list.append(f)
-
-        return wd_dates, wd_masks_list
-
-    @staticmethod
-    def find_outliers_IQR(values):
-        """
-        Function to remove outliers, using the same methods as in boxplot (interquartile distance)
-
-        Parameters
-        ----------
-        values: numpy array with data
-
-        Returns
-        -------
-        outliers: a numpy array of the removed outliers
-        clean_array: a numpy array, with the same size, as values, without the outliers
-        """
-        aux = values[np.where(np.isnan(values) == False)]
-        clean_array = values
-        q1 = np.quantile(aux, 0.25)
-        q3 = np.quantile(aux, 0.75)
-        iqr = q3 - q1
-        # finding upper and lower whiskers
-        upper_bound = q3 + (1.5 * iqr)
-        lower_bound = q1 - (1.5 * iqr)
-        # array of outliers and decontaminated array
-        outliers = aux[(aux <= lower_bound) | (aux >= upper_bound)]
-        clean_array[(clean_array <= lower_bound) | (clean_array >= upper_bound)] = np.nan
-
-        return outliers, clean_array
-
->>>>>>> ba672cd0
-class DefaultDicts:
-
-    grs_v20nc_s2bands = {'Rrs_B1': 443,
-                        'Rrs_B2': 490,
-                        'Rrs_B3': 560,
-                        'Rrs_B4': 665,
-                        'Rrs_B5': 705,
-                        'Rrs_B6': 740,
-                        'Rrs_B7': 783,
-                        'Rrs_B8': 842,
-                        'Rrs_B8A': 865,
-                        'Rrs_B11': 1610,
-                        'Rrs_B12': 2190}
-
-    clustering_methods = {'M0': ['Oa17_reflectance:float', 'Oa21_reflectance:float'],
-                          'M1': ['Oa17_reflectance:float', 'T865:float', 'A865:float'],
-                          'M2': ['Oa21_reflectance:float', 'T865:float', 'A865:float'],
-                          'M3': ['Oa17_reflectance:float', 'Oa21_reflectance:float', 'T865:float'],
-                          'M4': ['Oa08_reflectance:float', 'Oa17_reflectance:float', 'Oa21_reflectance:float'],
-                          'M5': ['Oa04_reflectance:float', 'Oa08_reflectance:float', 'Oa21_reflectance:float']}
-
-    wfr_norm_s3_bands = ['Oa01_reflectance:float',
-                         'Oa02_reflectance:float',
-                         'Oa03_reflectance:float',
-                         'Oa04_reflectance:float',
-                         'Oa05_reflectance:float',
-                         'Oa06_reflectance:float',
-                         'Oa07_reflectance:float',
-                         'Oa08_reflectance:float',
-                         'Oa09_reflectance:float',
-                         'Oa10_reflectance:float',
-                         'Oa11_reflectance:float',
-                         'Oa12_reflectance:float',
-                         'Oa16_reflectance:float',
-                         'Oa17_reflectance:float',
-                         'Oa18_reflectance:float',
-                         'Oa21_reflectance:float']
-
-    wfr_l2_bnames = {'B1-400': 'Oa01: 400 nm',
-                     'B2-412.5': 'Oa02: 412.5 nm',
-                     'B3-442.5': 'Oa03: 442.5 nm',
-                     'B4-490': 'Oa04: 490 nm',
-                     'B5-510': 'Oa05: 510 nm',
-                     'B6-560': 'Oa06: 560 nm',
-                     'B7-620': 'Oa07: 620 nm',
-                     'B8-665': 'Oa08: 665 nm',
-                     'B9-673.75': 'Oa09: 673.75 nm',
-                     'B10-681.25': 'Oa10: 681.25 nm',
-                     'B11-708.75': 'Oa11: 708.75 nm',
-                     'B12-753.75': 'Oa12: 753.75 nm',
-                     'B16-778.75': 'Oa16: 778.75 nm',
-                     'B17-865': 'Oa17: 865 nm',
-                     'B18-885': 'Oa18: 885 nm',
-                     'B21-1020': 'Oa21: 1020 nm'}
-
-    wfr_int_flags = [1, 2, 4, 8, 8388608, 16777216, 16, 32, 64, 128, 256, 512, 1024, 2048, 4096, 8192, 16384,
-                     32768, 65536, 131072, 262144, 524288, 2097152, 33554432, 67108864, 134217728, 268435456,
-                     4294967296, 8589934592, 17179869184, 34359738368, 68719476736, 137438953472, 274877906944,
-                     549755813888, 1099511627776, 2199023255552, 4398046511104, 8796093022208, 17592186044416,
-                     35184372088832, 70368744177664, 140737488355328, 281474976710656, 562949953421312,
-                     1125899906842624, 2251799813685248, 4503599627370496, 9007199254740992,
-                     18014398509481984, 36028797018963968]
-
-    wfr_str_flags = ['INVALID', 'WATER', 'LAND', 'CLOUD', 'CLOUD_AMBIGUOUS', 'CLOUD_MARGIN', 'SNOW_ICE',
-                     'INLAND_WATER', 'TIDAL', 'COSMETIC', 'SUSPECT', 'HISOLZEN', 'SATURATED', 'MEGLINT', 'HIGHGLINT',
-                     'WHITECAPS', 'ADJAC', 'WV_FAIL', 'PAR_FAIL', 'AC_FAIL', 'OC4ME_FAIL', 'OCNN_FAIL', 'KDM_FAIL',
-                     'BPAC_ON', 'WHITE_SCATT', 'LOWRW', 'HIGHRW', 'ANNOT_ANGSTROM', 'ANNOT_AERO_B', 'ANNOT_ABSO_D',
-                     'ANNOT_ACLIM', 'ANNOT_ABSOA', 'ANNOT_MIXR1', 'ANNOT_DROUT', 'ANNOT_TAU06', 'RWNEG_O1', 'RWNEG_O2',
-                     'RWNEG_O3', 'RWNEG_O4', 'RWNEG_O5', 'RWNEG_O6', 'RWNEG_O7', 'RWNEG_O8', 'RWNEG_O9', 'RWNEG_O10',
-                     'RWNEG_O11', 'RWNEG_O12', 'RWNEG_O16', 'RWNEG_O17', 'RWNEG_O18', 'RWNEG_O21']
-
-    # https://sentinel.esa.int/web/sentinel/technical-guides/sentinel-3-olci/level-2/quality-and-science-flags-op
-    wfr_bin2flags = {0: 'INVALID',
-                     1: 'WATER',
-                     2: 'LAND',
-                     3: 'CLOUD',
-                     23: 'CLOUD_AMBIGUOUS',
-                     24: 'CLOUD_MARGIN',
-                     4: 'SNOW_ICE',
-                     5: 'INLAND_WATER',
-                     6: 'TIDAL',
-                     7: 'COSMETIC',
-                     8: 'SUSPECT',
-                     9: 'HISOLZEN',
-                     10: 'SATURATED',
-                     11: 'MEGLINT',
-                     12: 'HIGHGLINT',
-                     13: 'WHITECAPS',
-                     14: 'ADJAC',
-                     15: 'WV_FAIL',
-                     16: 'PAR_FAIL',
-                     17: 'AC_FAIL',
-                     18: 'OC4ME_FAIL',
-                     19: 'OCNN_FAIL',
-                     21: 'KDM_FAIL',
-                     25: 'BPAC_ON',
-                     26: 'WHITE_SCATT',
-                     27: 'LOWRW',
-                     28: 'HIGHRW',
-                     32: 'ANNOT_ANGSTROM',
-                     33: 'ANNOT_AERO_B',
-                     34: 'ANNOT_ABSO_D',
-                     35: 'ANNOT_ACLIM',
-                     36: 'ANNOT_ABSOA',
-                     37: 'ANNOT_MIXR1',
-                     38: 'ANNOT_DROUT',
-                     39: 'ANNOT_TAU06',
-                     40: 'RWNEG_O1',
-                     41: 'RWNEG_O2',
-                     42: 'RWNEG_O3',
-                     43: 'RWNEG_O4',
-                     44: 'RWNEG_O5',
-                     45: 'RWNEG_O6',
-                     46: 'RWNEG_O7',
-                     47: 'RWNEG_O8',
-                     48: 'RWNEG_O9',
-                     49: 'RWNEG_O10',
-                     50: 'RWNEG_O11',
-                     51: 'RWNEG_O12',
-                     52: 'RWNEG_O16',
-                     53: 'RWNEG_O17',
-                     54: 'RWNEG_O18',
-                     55: 'RWNEG_O21'}
-
-    # WFR pixels with these flags will be removed:
-    wfr_remove = ['INVALID', 'CLOUD', 'CLOUD_AMBIGUOUS', 'CLOUD_MARGIN', 'SNOW_ICE',
-                  'SUSPECT', 'SATURATED', 'AC_FAIL', 'MEGLINT', 'HIGHGLINT', 'LOWRW']
-
-    # Pixels must include these flags:
-    wfr_keep = ['INLAND_WATER']
-
-    # TODO: used in parallel only (verify).
-    wfr_files_p = (('w_aer.nc', 'A865'),
-                   ('w_aer.nc', 'T865'),
-                   ('Oa01_reflectance.nc', 'Oa01_reflectance'),
-                   ('Oa02_reflectance.nc', 'Oa02_reflectance'),
-                   ('Oa03_reflectance.nc', 'Oa03_reflectance'),
-                   ('Oa04_reflectance.nc', 'Oa04_reflectance'),
-                   ('Oa05_reflectance.nc', 'Oa05_reflectance'),
-                   ('Oa06_reflectance.nc', 'Oa06_reflectance'),
-                   ('Oa07_reflectance.nc', 'Oa07_reflectance'),
-                   ('Oa08_reflectance.nc', 'Oa08_reflectance'),
-                   ('Oa09_reflectance.nc', 'Oa09_reflectance'),
-                   ('Oa10_reflectance.nc', 'Oa10_reflectance'),
-                   ('Oa11_reflectance.nc', 'Oa11_reflectance'),
-                   ('Oa12_reflectance.nc', 'Oa12_reflectance'),
-                   ('Oa16_reflectance.nc', 'Oa16_reflectance'),
-                   ('Oa17_reflectance.nc', 'Oa17_reflectance'),
-                   ('Oa18_reflectance.nc', 'Oa18_reflectance'),
-                   ('Oa21_reflectance.nc', 'Oa21_reflectance'),
-                   ('wqsf.nc', 'WQSF'),
-                   ('tsm_nn.nc', 'TSM_NN'))
-
-    syn_files = {
-        'Syn_AOT550.nc': ['T550'],
-        'Syn_Angstrom_exp550.nc': ['A550']
-    }
-
-    syn_vld_names = {}  # TODO: populate with the valid Synergy equivalent netcdf files.
-
-    wfr_files = {
-        'w_aer.nc': ['A865', 'T865'],
-        'Oa01_reflectance.nc': ['Oa01_reflectance'],
-        'Oa02_reflectance.nc': ['Oa02_reflectance'],
-        'Oa03_reflectance.nc': ['Oa03_reflectance'],
-        'Oa04_reflectance.nc': ['Oa04_reflectance'],
-        'Oa05_reflectance.nc': ['Oa05_reflectance'],
-        'Oa06_reflectance.nc': ['Oa06_reflectance'],
-        'Oa07_reflectance.nc': ['Oa07_reflectance'],
-        'Oa08_reflectance.nc': ['Oa08_reflectance'],
-        'Oa09_reflectance.nc': ['Oa09_reflectance'],
-        'Oa10_reflectance.nc': ['Oa10_reflectance'],
-        'Oa11_reflectance.nc': ['Oa11_reflectance'],
-        'Oa12_reflectance.nc': ['Oa12_reflectance'],
-        'Oa16_reflectance.nc': ['Oa16_reflectance'],
-        'Oa17_reflectance.nc': ['Oa17_reflectance'],
-        'Oa18_reflectance.nc': ['Oa18_reflectance'],
-        'Oa21_reflectance.nc': ['Oa21_reflectance'],
-        'wqsf.nc': ['WQSF']
-    }
-
-    wfr_vld_names = {
-        'lon': 'longitude:double',
-        'lat': 'latitude:double',
-        'Oa01_reflectance': 'Oa01_reflectance:float',
-        'Oa02_reflectance': 'Oa02_reflectance:float',
-        'Oa03_reflectance': 'Oa03_reflectance:float',
-        'Oa04_reflectance': 'Oa04_reflectance:float',
-        'Oa05_reflectance': 'Oa05_reflectance:float',
-        'Oa06_reflectance': 'Oa06_reflectance:float',
-        'Oa07_reflectance': 'Oa07_reflectance:float',
-        'Oa08_reflectance': 'Oa08_reflectance:float',
-        'Oa09_reflectance': 'Oa09_reflectance:float',
-        'Oa10_reflectance': 'Oa10_reflectance:float',
-        'Oa11_reflectance': 'Oa11_reflectance:float',
-        'Oa12_reflectance': 'Oa12_reflectance:float',
-        'Oa16_reflectance': 'Oa16_reflectance:float',
-        'Oa17_reflectance': 'Oa17_reflectance:float',
-        'Oa18_reflectance': 'Oa18_reflectance:float',
-        'Oa21_reflectance': 'Oa21_reflectance:float',
-        'OAA': 'OAA:float',
-        'OZA': 'OZA:float',
-        'SAA': 'SAA:float',
-        'SZA': 'SZA:float',
-        'WQSF': 'WQSF_lsb:double',
-        'A865': 'A865:float',
-        'T865': 'T865:float',
-        'TSM_NN': 'TSM_NN'
-    }
-
-    l1_wave_bands = {
-        'Oa01': 400,
-        'Oa02': 412.5,
-        'Oa03': 442.5,
-        'Oa04': 490,
-        'Oa05': 510,
-        'Oa06': 560,
-        'Oa07': 620,
-        'Oa08': 665,
-        'Oa09': 673.75,
-        'Oa10': 681.25,
-        'Oa11': 708.75,
-        'Oa12': 753.75,
-        'Oa13': 761.25,
-        'Oa14': 764.375,
-        'Oa15': 767.5,
-        'Oa16': 778.75,
-        'Oa17': 865,
-        'Oa18': 885,
-        'Oa19': 900,
-        'Oa20': 940,
-        'Oa21': 1020
-    }
-
-    s3_bands_l2 = {
-        'Oa01': 400,
-        'Oa02': 412.5,
-        'Oa03': 442.5,
-        'Oa04': 490,
-        'Oa05': 510,
-        'Oa06': 560,
-        'Oa07': 620,
-        'Oa08': 665,
-        'Oa09': 673.75,
-        'Oa10': 681.25,
-        'Oa11': 708.75,
-        'Oa12': 753.75,
-        'Oa16': 778.75,
-        'Oa17': 865,
-        'Oa18': 885,
-        'Oa21': 1020
-    }
-
-    dbs_colors = {-1: 'C0', 0: 'C1', 1: 'C2', 2: 'C3', 3: 'C4', 4: 'C5', 5: 'C6', 6: 'C7', 7: 'C8', 8: 'C9', 9: 'k',
-                  10: 'k', 11: 'k', 12: 'k', 13: 'k', 14: 'k', 15: 'k', 16: 'k', 17: 'k', 18: 'k', 19: 'k', 20: 'k'}
-
-    dbs_s3b_l2 = {
-        'Oa01_reflectance:float': 400,
-        'Oa02_reflectance:float': 412.5,
-        'Oa03_reflectance:float': 442.5,
-        'Oa04_reflectance:float': 490,
-        'Oa05_reflectance:float': 510,
-        'Oa06_reflectance:float': 560,
-        'Oa07_reflectance:float': 620,
-        'Oa08_reflectance:float': 665,
-        'Oa09_reflectance:float': 673.75,
-        'Oa10_reflectance:float': 681.25,
-        'Oa11_reflectance:float': 708.75,
-        'Oa12_reflectance:float': 753.75,
-        'Oa16_reflectance:float': 778.75,
-        'Oa17_reflectance:float': 865,
-        'Oa18_reflectance:float': 885,
-        'Oa21_reflectance:float': 1020
-    }
-
-class Footprinter:
-
-    @staticmethod
-    def _xml2dict(xfdumanifest):
-        """
-        Internal function that reads the .SEN3/xfdumanifest.xml and generates a dictionary with the relevant data.
-        """
-        result = {}
-        with open(xfdumanifest) as xmlf:
-            # grab the relevant contents and add them to a dict
-            for line in xmlf:
-                if "<gml:posList>" in line:
-                    result['gml_data'] = f'<gml:Polygon xmlns:gml="http://www.opengis.net/gml" ' \
-                                    f'srsName="http://www.opengis.net/def/crs/EPSG/0/4326">' \
-                                    f'<gml:exterior><gml:LinearRing>{line}</gml:LinearRing>' \
-                                    f'</gml:exterior></gml:Polygon>'
-                # get only the values between the tags
-                if '<sentinel3:rows>' in line:
-                    result['rows'] = int(line.split('</')[0].split('>')[1])
-                if '<sentinel3:columns>' in line:
-                    result['cols'] = int(line.split('</')[0].split('>')[1])
-        return result
-
-    @staticmethod
-    def _gml2shp(gml_in, shp_out):
-        """
-        given a .GML file (gml_in), convert it to a .SHP (shp_out).
-        """
-        # https://pcjericks.github.io/py-gdalogr-cookbook/vector_layers.html#create-a-new-layer-from-the-extent-of-an-existing-layer
-        # Get the Layer's Geometry
-        inGMLfile = gml_in
-        inDriver = ogr.GetDriverByName("GML")
-        inDataSource = inDriver.Open(inGMLfile, 0)
-        inLayer = inDataSource.GetLayer()
-        feature = inLayer.GetNextFeature()
-        geometry = feature.GetGeometryRef()
-
-        # Get the list of coordinates from the footprint
-        json_footprint = json.loads(geometry.ExportToJson())
-        footprint = json_footprint['coordinates'][0]
-
-        # Create a Polygon from the extent tuple
-        ring = ogr.Geometry(ogr.wkbLinearRing)
-
-        for point in footprint:
-            ring.AddPoint(point[0], point[1])
-
-        poly = ogr.Geometry(ogr.wkbPolygon)
-        poly.AddGeometry(ring)
-
-        # Save extent to a new Shapefile
-        outShapefile = shp_out
-        outDriver = ogr.GetDriverByName("ESRI Shapefile")
-
-        # Remove output shapefile if it already exists
-        if os.path.exists(outShapefile):
-            outDriver.DeleteDataSource(outShapefile)
-
-        # create the spatial reference, WGS84
-        srs = osr.SpatialReference()
-        srs.ImportFromEPSG(4326)
-
-        # Create the output shapefile
-        outDataSource = outDriver.CreateDataSource(outShapefile)
-        outLayer = outDataSource.CreateLayer("s3_footprint", srs, geom_type=ogr.wkbPolygon)
-
-        # Add an ID field
-        idField = ogr.FieldDefn("id", ogr.OFTInteger)
-        outLayer.CreateField(idField)
-
-        # Create the feature and set values
-        featureDefn = outLayer.GetLayerDefn()
-        feature = ogr.Feature(featureDefn)
-        feature.SetGeometry(poly)
-        feature.SetField("id", 1)
-        outLayer.CreateFeature(feature)
-        feature = None
-
-        # Save and close DataSource
-        inDataSource = None
-        outDataSource = None
-        pass
-
-    def manifest2shp(self, xfdumanifest, filename):
-        """
-        Given a .SEN3/xfdumanifest.xml and a filename, generates a .shp and a .gml
-        """
-        # get the dict
-        xmldict = self._xml2dict(xfdumanifest)
-        # add path to "to-be-generated" gml and shp files
-        xmldict['gml_path'] = filename + '.gml'
-        xmldict['shp_path'] = filename + '.shp'
-        # write the gml_data from the dict to an actual .gml file
-        with open(xmldict['gml_path'], 'w') as gmlfile:
-            gmlfile.write(xmldict['gml_data'])
-        # DEPRECATED:
-        # call the ogr2ogr.py script to generate a .shp from a .gml
-        # ogr2ogr.main(["", "-f", "ESRI Shapefile", xmldict['shp_path'], xmldict['gml_path']])
-
-        self._gml2shp(xmldict['gml_path'], xmldict['shp_path'])
-        return xmldict
-
-    @staticmethod
-    def _shp_extent(shp):
-        """
-        Reads a ESRI Shapefile and return its extent as a str separated by spaces.
-        e.x. output: '-71.6239 -58.4709 -9.36789 0.303954'
-        """
-        ds = ogr.Open(shp)
-        layer = ds.GetLayer()
-        feature = layer.GetNextFeature()
-        geometry = feature.GetGeometryRef()
-        extent = geometry.GetEnvelope()  # ex: (-71.6239, -58.4709, -9.36789, 0.303954)
-        # cast the 4-elements tuple into a list of strings
-        extent_str = [str(i) for i in extent]
-        return ' '.join(extent_str)
-
-    def manifest2tiff(self, xfdumanifest):
-        """
-        Reads .SEN3/xfdumanifest.xml and generates a .tiff raster.
-        """
-        # get the complete directory path but not the file base name
-        img_path = xfdumanifest.split('/xfdu')[0]
-        # get only the date of the img from the complete path, ex: '20190904T133117'
-        figdate = os.path.basename(img_path).split('____')[1].split('_')[0]
-        # add an img.SEN3/footprint folder
-        footprint_dir = os.path.join(img_path, 'footprint')
-        Path(footprint_dir).mkdir(parents=True, exist_ok=True)
-        # ex: img.SEN3/footprint/20190904T133117_footprint.tiff
-        path_file_tiff = os.path.join(footprint_dir, figdate+'_footprint.tiff')
-        # only '20190904T133117_footprint' nothing else.
-        lyr = os.path.basename(path_file_tiff).split('.')[0]
-        # img.SEN3/footprint/20190904T133117_footprint (without file extension)
-        fname = path_file_tiff.split('.tif')[0]
-        # get the dict + generate .shp and .gml files
-        xmldict = self.manifest2shp(xfdumanifest, fname)
-        cols = xmldict['cols']
-        rows = xmldict['rows']
-        shp = xmldict['shp_path']
-        extent = self._shp_extent(shp)
-        # generate the complete cmd string
-        cmd = f'gdal_rasterize -l {lyr} -burn 1.0 -ts {cols}.0 {rows}.0 -a_nodata 0.0 -te {extent} -ot Float32 {shp} {path_file_tiff}'
-        # call the cmd
-        proc = subprocess.Popen(cmd, shell=True, stdout=subprocess.PIPE)
-        proc.wait()
-        print(f'{figdate} done.')
-        return True
-
-    @staticmethod
-    def touch_test(footprint_vector, roi_vector):
-        """
-        Given two input shapefiles (one Sentinel-3 image footprint and
-        the user region of interest), test if the touch each other.
-        """
-        # Hotfix: GDAL does not open Path objects, they must be cast to strings
-        footprint_vector = str(footprint_vector)
-        roi_vector = str(roi_vector)
-
-        footprint_vector_name = os.path.basename(footprint_vector).split('.')[1]
-        if footprint_vector_name.lower() == 'shp':
-            foot_ds = ogr.GetDriverByName("ESRI Shapefile").Open(footprint_vector, 0)
-        elif footprint_vector_name.lower() == 'json' or footprint_vector_name.lower() == 'geojson':
-            foot_ds = ogr.GetDriverByName("GeoJSON").Open(footprint_vector, 0)
-        else:
-            logging.info(f'Input ROI {os.path.basename(footprint_vector)} not recognized as a valid vector file. '
-                         f'Make sure the input file is of type .shp .json or .geojson and try again.')
-            sys.exit(1)
-
-        layer_foot = foot_ds.GetLayer()
-        feature_foot = layer_foot.GetNextFeature()
-        geometry_foot = feature_foot.GetGeometryRef()
-
-        roi_type_name = os.path.basename(roi_vector).split('.')[1]
-        if roi_type_name.lower() == 'shp':
-            data = ogr.GetDriverByName("ESRI Shapefile").Open(roi_vector, 0)
-        elif roi_type_name.lower() == 'json' or roi_type_name.lower() == 'geojson':
-            data = ogr.GetDriverByName("GeoJSON").Open(roi_vector, 0)
-        else:
-            logging.info(f'Input ROI {os.path.basename(roi_vector)} not recognized as a valid vector file. '
-                         f'Make sure the input file is of type .shp .json or .geojson and try again.')
-            sys.exit(1)
-
-        # Adapted from https://gist.github.com/CMCDragonkai/e7b15bb6836a7687658ec2bb3abd2927
-        for layer in data:
-            # this is the one where featureindex may not start at 0
-            layer.ResetReading()
-            for feature in layer:
-                geometry_roi = feature.geometry()
-                intersection = geometry_roi.Intersection(geometry_foot)
-                if not intersection.IsEmpty():
-                    return True
-
-        # This will only run if no geometry from the ROI touched the S3 footprint.
-        return False
-
-
+import os
+import sys
+import time
+import json
+import logging
+import zipfile
+import subprocess
+import shutil
+import numpy as np
+import fnmatch
+from pathlib import Path
+from PIL import Image
+
+try:
+    from osgeo import gdal, ogr, osr
+except:
+    print("Unable to import osgeo! GETpak can still operate but critical functions may fail.")
+
+
+class Utils:
+
+    def __init__(self, parent_log=None):
+        if parent_log:
+            self.log = parent_log
+
+    @staticmethod
+    def print_logo():
+        print('''
+            _..._
+          .'     '.      _
+         /    .-""-\   _/ \ 
+       .-|   /:.   |  |   | 
+       |  \  |:.   /.-'-./ 
+       | .-'-;:__.'    =/  ,ad8888ba,  88888888888 888888888888                          88
+       .'=  *=|CNES _.='  d8"'    `"8b 88               88                               88
+      /   _.  |    ;     d8'           88               88                               88
+     ;-.-'|    \   |     88            88aaaaa          88        8b,dPPYba,  ,adPPYYba, 88   ,d8
+    /   | \    _\  _\    88      88888 88"""""          88 aaaaaa 88P'    "8a ""     `Y8 88 ,a8"
+    \__/'._;.  ==' ==\   Y8,        88 88               88 """""" 88       d8 ,adPPPPP88 8888[
+    /|\  /|\ \    \   |   Y8a.    .a88 88               88        88b,   ,a8" 88,    ,88 88`"Yba,
+   / | \/ | \/    /   /    `"Y88888P"  88888888888      88        88`YbbdP"'  `"8bbdP"Y8 88   `Y8a
+  /  | || |  /-._/-._/                                            88
+             \   `\  \                                            88
+              `-._/._/
+                        ''')
+
+        pass
+
+    @staticmethod
+    def create_log_handler(fname):
+        # https://stackoverflow.com/questions/62835466/create-a-separate-logger-for-each-process-when-using-concurrent-futures-processp
+        logger = logging.getLogger(name=fname)
+        logger.setLevel(logging.INFO)
+
+        fileHandler = logging.FileHandler(fname)
+        fileHandler.setLevel(logging.INFO)
+
+        logger.addHandler(fileHandler)
+        logger.addHandler(logging.StreamHandler())
+
+        formatter = logging.Formatter('%(asctime)s - %(message)s', datefmt='%d/%m/%Y %H:%M:%S')
+
+        fileHandler.setFormatter(formatter)
+
+        return logger
+
+    @staticmethod
+    def tic():
+        global _start_time
+        _start_time = time.time()
+        return _start_time
+
+    @staticmethod
+    def tac():
+        t_raw = time.time()
+        t_sec = round(t_raw - _start_time)
+        (t_min, t_sec) = divmod(t_sec, 60)
+        (t_hour, t_min) = divmod(t_min, 60)
+        return t_hour, t_min, t_sec, t_raw
+
+    @staticmethod
+    def repeat_to_length(s, wanted):
+        return (s * (wanted // len(s) + 1))[:wanted]
+
+    @staticmethod
+    def find_nearest(array, value):
+        array = np.asarray(array)
+        idx = (np.abs(array - value)).argmin()
+        return idx
+
+    @staticmethod
+    def walktalk(path2walk, fpattern='.nc', dir_is_file=False, unwanted_string=None):
+        '''
+
+        Parameters
+        ----------
+        path2walk: folder to scan for files
+        fpattern: the file pattern to look for inside the folders
+        dir_is_file: option to include the folders in the search, defaults to False
+        unwanted_string: a string to search for and remove from the list of files if present
+
+        Returns
+        -------
+        output_flist: list of files (and folders) matching the fpattern found inside the path2walk folder
+        '''
+        output_flist = []
+        for root, dirs, files in os.walk(path2walk, topdown=False):
+            for name in (dirs if dir_is_file else files):
+                # check the file format
+                if name.endswith(fpattern):
+                    if isinstance(unwanted_string, str):
+                    # check if it is not the file you want
+                        if not fnmatch.fnmatch(name, unwanted_string):
+                            f = Path(os.path.join(root, name))
+                            output_flist.append(f)
+                    else:
+                        f = Path(os.path.join(root, name))
+                        output_flist.append(f)
+        print(f'{len(output_flist)} files found.')
+        return output_flist
+
+    # https://stackoverflow.com/questions/6039103/counting-depth-or-the-deepest-level-a-nested-list-goes-to
+    @staticmethod
+    def depth(somelist): return isinstance(somelist, list) and max(map(Utils.depth, somelist)) + 1
+
+    @staticmethod
+    def get_available_cores():
+        cpu_count = os.cpu_count() - 1
+        if cpu_count <= 0:
+            print(f'Invalid number of CPU cores available: {os.cpu_count()}.')
+            sys.exit(1)
+        elif cpu_count > 61:
+            cpu_count = 61
+
+        return cpu_count
+
+    @staticmethod
+    def pil_grid(images, max_horiz=np.iinfo(int).max):
+        """
+        Combine several images
+        https://stackoverflow.com/a/46877433/2238624
+        """
+        n_images = len(images)
+        n_horiz = min(n_images, max_horiz)
+        #     h_sizes, v_sizes = [0] * n_horiz, [0] * (n_images // n_horiz)
+        h_sizes, v_sizes = [0] * n_horiz, [0] * ((n_images // n_horiz) + (1 if n_images % n_horiz > 0 else 0))
+        for i, im in enumerate(images):
+            h, v = i % n_horiz, i // n_horiz
+            h_sizes[h] = max(h_sizes[h], im.size[0])
+            v_sizes[v] = max(v_sizes[v], im.size[1])
+        h_sizes, v_sizes = np.cumsum([0] + h_sizes), np.cumsum([0] + v_sizes)
+        im_grid = Image.new('RGB', (h_sizes[-1], v_sizes[-1]), color='white')
+        for i, im in enumerate(images):
+            im_grid.paste(im, (h_sizes[i % n_horiz], v_sizes[i // n_horiz]))
+        return im_grid
+
+    @staticmethod
+    def geojson_to_polygon(geojson_path):
+        """
+        Transform a given input .geojson file into a list of coordinates
+        poly_path: string (Path to .geojson file)
+        return: dict (Containing one or several polygons depending on the complexity of the input .json)
+        """
+        # TODO: use isinstance(s, str) to avoid breaking when pathlib.Path is passed.
+        with open(geojson_path) as f:
+            data = json.load(f)
+
+        inDataSource = ogr.GetDriverByName("GeoJSON").Open(geojson_path, 0)
+        inLayer = inDataSource.GetLayer()
+
+        vertices = []
+        for layer in inDataSource:
+            # this is the one where featureindex may not start at 0
+            layer.ResetReading()
+            for feature in layer:
+                geometry = feature.geometry()
+                json_geometry = json.loads(geometry.ExportToJson())
+                poly = json_geometry['coordinates'][0]
+                while Utils.depth(poly) > 2:
+                    poly = poly[0]
+                poly = [p[0:2] for p in poly]
+                poly = np.array(poly)
+                vertices.append(poly)
+
+        return vertices
+
+    @staticmethod
+    def shp2geojson_geopandas(shp_file_path, json_out_path):
+        import geopandas
+        shpfile = geopandas.read_file(shp_file_path)
+        f_name = os.path.basename(shp_file_path).split('.')[0]
+        shpfile.to_file(os.path.join(json_out_path, f_name + '.geojson'), driver='GeoJSON')
+
+    @staticmethod
+    def shp2json_pyshp(shp_file_path):
+        import shapefile
+        with shapefile.Reader(shp_file_path) as shp:
+            geojson_data = shp.__geo_interface__
+        return geojson_data
+
+    @staticmethod
+    def shp2json_gdal(shp_file_path):
+
+        pass
+
+    @staticmethod
+    # KML -> GEOJson : https://github.com/mrcagney/kml2geojson
+    def kml2json_gdal(input_kml_path, output_json_path=None):
+        """
+        Converts a given google earth engine KML file to SHP.
+        """
+        if output_json_path:
+            filename = os.path.basename(input_kml_path).split('.')[0] + '.geojson'
+            output_json = os.path.join(output_json_path, filename)
+        else:
+            output_json = input_kml_path.split('.')[0] + '.geojson'
+
+        logging.info('Opening subprocess call to GDAL:ogr2ogr...')
+        subprocess.call(f'ogr2ogr -f "GeoJSON" {output_json} {input_kml_path}', shell=True)
+        logging.info(f'{output_json} created.')
+
+        return output_json
+
+    @staticmethod
+    # KML -> GEOJson : https://github.com/mrcagney/kml2geojson
+    def kmz2kml_unzip(input_kmz_path, output_kml_path=None):
+        """
+        Converts a given google earth engine KMZ file to KML by extracting its content.
+        """
+        fname = os.path.basename(input_kmz_path).split('.')[0]
+        if output_kml_path:
+            filename = fname + '.geojson'
+            output_kml = os.path.join(output_kml_path, filename)
+        else:
+            output_json = input_kmz_path.split('.')[0] + '.kml'
+
+        logging.info('Extracting KMZ content...')
+        with zipfile.ZipFile(input_kmz_path, 'r') as zip_ref:
+            zip_ref.extractall(output_kml_path)
+        # Search for everything ended in .kml inside the extracted files folder (expects 1) and remove it from the list.
+        kml_file = [os.path.join(output_kml_path, f) for f in os.listdir(output_kml_path) if f.endswith('.kml')].pop()
+        # Create a new name for the output file.
+        kml_result = os.path.join(output_kml_path, fname + '.kml')
+        # Rename whatever came out of the KMZ.zip to fname.kml
+        os.rename(kml_file, kml_result)
+        logging.info(f'{kml_result} created.')
+        return kml_result
+
+    @staticmethod
+    def roi2vertex(roi, aux_folder_out=os.getcwd()):
+        """
+        Test the format of the input vector file and return a list of vertices.
+
+        :param roi: (str) path to input vector file to be tested and processed.
+        :param aux_folder_out: (str) path to save ancillary data.
+        :return python list of arrays: (list) containing one array for each vector feature.
+        """
+
+        def parse_kml(path2vector):
+            logging.info('KML file detected. Attempting to parse...')
+            vtx_path = Utils.kml2json_gdal(input_kml_path=path2vector, output_json_path=aux_folder_out)
+            return Utils.geojson_to_polygon(vtx_path)
+
+        def parse_kmz(path2vector):
+            logging.info('KMZ file detected. Attempting to parse...')
+            # KMZ -> KML
+            vtx_path = Utils.kmz2kml_unzip(input_kmz_path=path2vector, output_kml_path=aux_folder_out)
+            # KML -> JSON
+            vtx = Utils.kml2json_gdal(input_kml_path=vtx_path, output_json_path=aux_folder_out)
+            # JSON -> VTX
+            return Utils.geojson_to_polygon(vtx)
+
+        def parse_json(path2vector):
+            logging.info('JSON file detected. Attempting to parse...')
+            return Utils.geojson_to_polygon(path2vector)
+
+        def parse_shp(path2vector):
+            logging.info('SHP file detected. Attempting to parse...')
+            # Convert SHP -> JSON
+            vtx = Utils.shp2json_pyshp(path2vector)
+            # Convert JSON -> vertex
+            # return Utils.geojson_to_polygon(vtx, read_file=False)
+            return Utils.shp2geojson_geopandas(vtx)
+
+        roi_typename = os.path.basename(roi).split('.')[1]
+
+        roi_options = {'kml': parse_kml,
+                       'kmz': parse_kmz,
+                       'shp': parse_shp,
+                       'json': parse_json,
+                       'geojson': parse_json}
+
+        if roi_typename in roi_options:
+            vertex = roi_options[roi_typename](roi)
+        else:
+            logging.info(f'Input ROI {os.path.basename(roi)} not recognized as a valid vector file. '
+                         f'Make sure the input file is of type .shp .kml .kmz .json or .geojson')
+            sys.exit(1)
+
+        return vertex
+
+    @staticmethod
+    def get_x_y_poly(lat_arr, lon_arr, polyline):
+        grid = np.concatenate([lat_arr[..., None], lon_arr[..., None]], axis=2)
+
+        # Polyline is a GeoJSON coordinate array
+        polyline = polyline.squeeze()
+
+        # loop through each vertice
+        vertices = []
+        for i in range(polyline.shape[0]):
+            vector = np.array([polyline[i, 1], polyline[i, 0]]).reshape(1, 1, -1)
+            subtraction = vector - grid
+            dist = np.linalg.norm(subtraction, axis=2)
+            result = np.where(dist == dist.min())
+            target_x_y = [result[0][0], result[1][0]]
+
+            vertices.append(target_x_y)
+        return np.array(vertices)
+
+    @staticmethod
+    def bbox(vertices):
+        """
+        Get the bounding box of the vertices. Just for visualization purposes
+        """
+        vertices = np.vstack(vertices)
+        ymin = np.min(vertices[:, 0])
+        ymax = np.max(vertices[:, 0])
+        xmin = np.min(vertices[:, 1])
+        xmax = np.max(vertices[:, 1])
+        return xmin, xmax, ymin, ymax
+
+    @staticmethod
+    def nan2zero(nd_mtx):
+        """
+        Transforms numpy NaNs into zeros
+        """
+        where_are_NaNs = np.isnan(nd_mtx)
+        nd_mtx[where_are_NaNs] = -1
+        return nd_mtx
+
+    @staticmethod
+    def intersect_matrices(mtx_a, mtx_b):
+        """
+        Intersection between two matrices, where the intersection remains and other values are replaced by 0
+        """
+        if not (mtx_a.shape == mtx_b.shape):
+            return False
+
+        mtx_intersect = np.where((mtx_a == mtx_b), mtx_a, 0)
+        return mtx_intersect
+
+    @staticmethod
+    def sch_date_matchups(fst_dates, snd_dates, fst_tile_list, snd_tile_list):
+        """
+        Function to search for the matchup dates of two sets of images given two sets of dates.
+        This function also writes the directories of the matchups for each date
+        Parameters
+        ----------
+        fst_dates: list of dates of the first set of images
+        snd_dates: list of dates of the second set of images
+        fst_tile_list: list of the path to the first set of images
+        snd_tile_list: list of the path to the first set of images
+
+        Returns
+        -------
+        matches, str_matches: Two dicts which the keys are the matchups dates, and the values are the paths to the images of the matchups
+        # hardcoded to write for GRS and WD folders
+        dates: list of the matchup dates
+        """
+        matches = {}
+        str_matches = {}  # STR dict to avoid -> TypeError: Object of type PosixPath is not JSON serializable
+        dates = []
+        for n, date in enumerate(fst_dates):
+            arr_index = np.where(np.array(snd_dates) == date)[0]
+            if len(arr_index) > 0:
+                matches[date] = {'GRS': fst_tile_list[n], 'WD': snd_tile_list[arr_index[0]]}
+                str_matches[date] = {'GRS': str(fst_tile_list[n]),
+                                     'WD': str(snd_tile_list[arr_index[0]])}  # redundant backup
+                dates.append(date)
+
+        return matches, str_matches, dates
+
+    def rename_waterdetect_masks(self, input_folder, output_folder):
+        """
+        Function to find all waterdetect water masks in a folder, get their dates, and copy only the water masks to a
+        # new folder with a new name. This function also writes the path of the water masks for each date
+
+        Parameters
+        ----------
+        input_folder: folder where the waterdetect masks are
+        output_folder
+
+        Returns
+        -------
+        wd_dates: list of dates of the water masks
+        wd_masks_list: list of the path to water masks
+        """
+        from pathlib import Path
+        import shutil
+        wd_dates, wd_masks_list = [], []
+        for root, dirs, files in os.walk(input_folder, topdown=False):
+            for name in files:
+                if name.endswith('.tif') and '_water_mask' in name:
+                    f = Path(os.path.join(root, name))
+                    newname = f.parent.parent.name + '_water_mask.tif'
+                    dest_plus_name = os.path.join(output_folder, newname)
+                    # copying to new folder
+                    shutil.copyfile(f, dest_plus_name)
+                    # print(f'COPYING: {f} TO: {dest_plus_name}\n')
+                    # appending the date and path
+                    nome = f.parent.parent.name.split(
+                        '_')  # check because for MAJA the dates are in position 2, while for other products it is 3
+                    date = nome[1][0:8] if nome[1][0] == '2' else nome[2][0:8]
+                    wd_dates.append(date)
+                    wd_masks_list.append(Path(dest_plus_name))
+
+        print(f'Copied {len(wd_masks_list)} water masks to: {output_folder}\n')
+
+        return wd_dates, wd_masks_list
+
+    def list_waterdetect_masks(self, input_folder):
+        """
+        This function finds all renamed waterdetect water masks (from function rename_waterdetect_masks) in a folder,
+        getting their dates and paths
+
+        Parameters
+        ----------
+        input_folder: folder where the waterdetect masks are
+
+        Returns
+        -------
+        wd_dates: list of dates of the water masks
+        wd_masks_list: list of the path to water masks
+        """
+        from pathlib import Path
+        wd_dates, wd_masks_list = [], []
+        for file in os.listdir(input_folder):
+            if file.endswith('.tif'):
+                f = Path(os.path.join(input_folder, file))
+                # appending the date and path
+                nome = file.split(
+                    '_')  # check because for MAJA the dates are in position 2, while for other products it is 3
+                date = nome[1][0:8] if nome[1][0] == '2' else nome[2][0:8]
+                wd_dates.append(date)
+                wd_masks_list.append(f)
+
+        return wd_dates, wd_masks_list
+
+    @staticmethod
+    def find_outliers_IQR(values):
+        """
+        Function to remove outliers, using the same methods as in boxplot (interquartile distance)
+
+        Parameters
+        ----------
+        values: numpy array with data
+
+        Returns
+        -------
+        outliers: a numpy array of the removed outliers
+        clean_array: a numpy array, with the same size, as values, without the outliers
+        """
+        aux = values[np.where(np.isnan(values) == False)]
+        clean_array = values
+        q1 = np.quantile(aux, 0.25)
+        q3 = np.quantile(aux, 0.75)
+        iqr = q3 - q1
+        # finding upper and lower whiskers
+        upper_bound = q3 + (1.5 * iqr)
+        lower_bound = q1 - (1.5 * iqr)
+        # array of outliers and decontaminated array
+        outliers = aux[(aux <= lower_bound) | (aux >= upper_bound)]
+        clean_array[(clean_array <= lower_bound) | (clean_array >= upper_bound)] = np.nan
+
+        return outliers, clean_array
+
+class DefaultDicts:
+
+    grs_v20nc_s2bands = {'Rrs_B1': 443,
+                        'Rrs_B2': 490,
+                        'Rrs_B3': 560,
+                        'Rrs_B4': 665,
+                        'Rrs_B5': 705,
+                        'Rrs_B6': 740,
+                        'Rrs_B7': 783,
+                        'Rrs_B8': 842,
+                        'Rrs_B8A': 865,
+                        'Rrs_B11': 1610,
+                        'Rrs_B12': 2190}
+
+    clustering_methods = {'M0': ['Oa17_reflectance:float', 'Oa21_reflectance:float'],
+                          'M1': ['Oa17_reflectance:float', 'T865:float', 'A865:float'],
+                          'M2': ['Oa21_reflectance:float', 'T865:float', 'A865:float'],
+                          'M3': ['Oa17_reflectance:float', 'Oa21_reflectance:float', 'T865:float'],
+                          'M4': ['Oa08_reflectance:float', 'Oa17_reflectance:float', 'Oa21_reflectance:float'],
+                          'M5': ['Oa04_reflectance:float', 'Oa08_reflectance:float', 'Oa21_reflectance:float']}
+
+    wfr_norm_s3_bands = ['Oa01_reflectance:float',
+                         'Oa02_reflectance:float',
+                         'Oa03_reflectance:float',
+                         'Oa04_reflectance:float',
+                         'Oa05_reflectance:float',
+                         'Oa06_reflectance:float',
+                         'Oa07_reflectance:float',
+                         'Oa08_reflectance:float',
+                         'Oa09_reflectance:float',
+                         'Oa10_reflectance:float',
+                         'Oa11_reflectance:float',
+                         'Oa12_reflectance:float',
+                         'Oa16_reflectance:float',
+                         'Oa17_reflectance:float',
+                         'Oa18_reflectance:float',
+                         'Oa21_reflectance:float']
+
+    wfr_l2_bnames = {'B1-400': 'Oa01: 400 nm',
+                     'B2-412.5': 'Oa02: 412.5 nm',
+                     'B3-442.5': 'Oa03: 442.5 nm',
+                     'B4-490': 'Oa04: 490 nm',
+                     'B5-510': 'Oa05: 510 nm',
+                     'B6-560': 'Oa06: 560 nm',
+                     'B7-620': 'Oa07: 620 nm',
+                     'B8-665': 'Oa08: 665 nm',
+                     'B9-673.75': 'Oa09: 673.75 nm',
+                     'B10-681.25': 'Oa10: 681.25 nm',
+                     'B11-708.75': 'Oa11: 708.75 nm',
+                     'B12-753.75': 'Oa12: 753.75 nm',
+                     'B16-778.75': 'Oa16: 778.75 nm',
+                     'B17-865': 'Oa17: 865 nm',
+                     'B18-885': 'Oa18: 885 nm',
+                     'B21-1020': 'Oa21: 1020 nm'}
+
+    wfr_int_flags = [1, 2, 4, 8, 8388608, 16777216, 16, 32, 64, 128, 256, 512, 1024, 2048, 4096, 8192, 16384,
+                     32768, 65536, 131072, 262144, 524288, 2097152, 33554432, 67108864, 134217728, 268435456,
+                     4294967296, 8589934592, 17179869184, 34359738368, 68719476736, 137438953472, 274877906944,
+                     549755813888, 1099511627776, 2199023255552, 4398046511104, 8796093022208, 17592186044416,
+                     35184372088832, 70368744177664, 140737488355328, 281474976710656, 562949953421312,
+                     1125899906842624, 2251799813685248, 4503599627370496, 9007199254740992,
+                     18014398509481984, 36028797018963968]
+
+    wfr_str_flags = ['INVALID', 'WATER', 'LAND', 'CLOUD', 'CLOUD_AMBIGUOUS', 'CLOUD_MARGIN', 'SNOW_ICE',
+                     'INLAND_WATER', 'TIDAL', 'COSMETIC', 'SUSPECT', 'HISOLZEN', 'SATURATED', 'MEGLINT', 'HIGHGLINT',
+                     'WHITECAPS', 'ADJAC', 'WV_FAIL', 'PAR_FAIL', 'AC_FAIL', 'OC4ME_FAIL', 'OCNN_FAIL', 'KDM_FAIL',
+                     'BPAC_ON', 'WHITE_SCATT', 'LOWRW', 'HIGHRW', 'ANNOT_ANGSTROM', 'ANNOT_AERO_B', 'ANNOT_ABSO_D',
+                     'ANNOT_ACLIM', 'ANNOT_ABSOA', 'ANNOT_MIXR1', 'ANNOT_DROUT', 'ANNOT_TAU06', 'RWNEG_O1', 'RWNEG_O2',
+                     'RWNEG_O3', 'RWNEG_O4', 'RWNEG_O5', 'RWNEG_O6', 'RWNEG_O7', 'RWNEG_O8', 'RWNEG_O9', 'RWNEG_O10',
+                     'RWNEG_O11', 'RWNEG_O12', 'RWNEG_O16', 'RWNEG_O17', 'RWNEG_O18', 'RWNEG_O21']
+
+    # https://sentinel.esa.int/web/sentinel/technical-guides/sentinel-3-olci/level-2/quality-and-science-flags-op
+    wfr_bin2flags = {0: 'INVALID',
+                     1: 'WATER',
+                     2: 'LAND',
+                     3: 'CLOUD',
+                     23: 'CLOUD_AMBIGUOUS',
+                     24: 'CLOUD_MARGIN',
+                     4: 'SNOW_ICE',
+                     5: 'INLAND_WATER',
+                     6: 'TIDAL',
+                     7: 'COSMETIC',
+                     8: 'SUSPECT',
+                     9: 'HISOLZEN',
+                     10: 'SATURATED',
+                     11: 'MEGLINT',
+                     12: 'HIGHGLINT',
+                     13: 'WHITECAPS',
+                     14: 'ADJAC',
+                     15: 'WV_FAIL',
+                     16: 'PAR_FAIL',
+                     17: 'AC_FAIL',
+                     18: 'OC4ME_FAIL',
+                     19: 'OCNN_FAIL',
+                     21: 'KDM_FAIL',
+                     25: 'BPAC_ON',
+                     26: 'WHITE_SCATT',
+                     27: 'LOWRW',
+                     28: 'HIGHRW',
+                     32: 'ANNOT_ANGSTROM',
+                     33: 'ANNOT_AERO_B',
+                     34: 'ANNOT_ABSO_D',
+                     35: 'ANNOT_ACLIM',
+                     36: 'ANNOT_ABSOA',
+                     37: 'ANNOT_MIXR1',
+                     38: 'ANNOT_DROUT',
+                     39: 'ANNOT_TAU06',
+                     40: 'RWNEG_O1',
+                     41: 'RWNEG_O2',
+                     42: 'RWNEG_O3',
+                     43: 'RWNEG_O4',
+                     44: 'RWNEG_O5',
+                     45: 'RWNEG_O6',
+                     46: 'RWNEG_O7',
+                     47: 'RWNEG_O8',
+                     48: 'RWNEG_O9',
+                     49: 'RWNEG_O10',
+                     50: 'RWNEG_O11',
+                     51: 'RWNEG_O12',
+                     52: 'RWNEG_O16',
+                     53: 'RWNEG_O17',
+                     54: 'RWNEG_O18',
+                     55: 'RWNEG_O21'}
+
+    # WFR pixels with these flags will be removed:
+    wfr_remove = ['INVALID', 'CLOUD', 'CLOUD_AMBIGUOUS', 'CLOUD_MARGIN', 'SNOW_ICE',
+                  'SUSPECT', 'SATURATED', 'AC_FAIL', 'MEGLINT', 'HIGHGLINT', 'LOWRW']
+
+    # Pixels must include these flags:
+    wfr_keep = ['INLAND_WATER']
+
+    # TODO: used in parallel only (verify).
+    wfr_files_p = (('w_aer.nc', 'A865'),
+                   ('w_aer.nc', 'T865'),
+                   ('Oa01_reflectance.nc', 'Oa01_reflectance'),
+                   ('Oa02_reflectance.nc', 'Oa02_reflectance'),
+                   ('Oa03_reflectance.nc', 'Oa03_reflectance'),
+                   ('Oa04_reflectance.nc', 'Oa04_reflectance'),
+                   ('Oa05_reflectance.nc', 'Oa05_reflectance'),
+                   ('Oa06_reflectance.nc', 'Oa06_reflectance'),
+                   ('Oa07_reflectance.nc', 'Oa07_reflectance'),
+                   ('Oa08_reflectance.nc', 'Oa08_reflectance'),
+                   ('Oa09_reflectance.nc', 'Oa09_reflectance'),
+                   ('Oa10_reflectance.nc', 'Oa10_reflectance'),
+                   ('Oa11_reflectance.nc', 'Oa11_reflectance'),
+                   ('Oa12_reflectance.nc', 'Oa12_reflectance'),
+                   ('Oa16_reflectance.nc', 'Oa16_reflectance'),
+                   ('Oa17_reflectance.nc', 'Oa17_reflectance'),
+                   ('Oa18_reflectance.nc', 'Oa18_reflectance'),
+                   ('Oa21_reflectance.nc', 'Oa21_reflectance'),
+                   ('wqsf.nc', 'WQSF'),
+                   ('tsm_nn.nc', 'TSM_NN'))
+
+    syn_files = {
+        'Syn_AOT550.nc': ['T550'],
+        'Syn_Angstrom_exp550.nc': ['A550']
+    }
+
+    syn_vld_names = {}  # TODO: populate with the valid Synergy equivalent netcdf files.
+
+    wfr_files = {
+        'w_aer.nc': ['A865', 'T865'],
+        'Oa01_reflectance.nc': ['Oa01_reflectance'],
+        'Oa02_reflectance.nc': ['Oa02_reflectance'],
+        'Oa03_reflectance.nc': ['Oa03_reflectance'],
+        'Oa04_reflectance.nc': ['Oa04_reflectance'],
+        'Oa05_reflectance.nc': ['Oa05_reflectance'],
+        'Oa06_reflectance.nc': ['Oa06_reflectance'],
+        'Oa07_reflectance.nc': ['Oa07_reflectance'],
+        'Oa08_reflectance.nc': ['Oa08_reflectance'],
+        'Oa09_reflectance.nc': ['Oa09_reflectance'],
+        'Oa10_reflectance.nc': ['Oa10_reflectance'],
+        'Oa11_reflectance.nc': ['Oa11_reflectance'],
+        'Oa12_reflectance.nc': ['Oa12_reflectance'],
+        'Oa16_reflectance.nc': ['Oa16_reflectance'],
+        'Oa17_reflectance.nc': ['Oa17_reflectance'],
+        'Oa18_reflectance.nc': ['Oa18_reflectance'],
+        'Oa21_reflectance.nc': ['Oa21_reflectance'],
+        'wqsf.nc': ['WQSF']
+    }
+
+    wfr_vld_names = {
+        'lon': 'longitude:double',
+        'lat': 'latitude:double',
+        'Oa01_reflectance': 'Oa01_reflectance:float',
+        'Oa02_reflectance': 'Oa02_reflectance:float',
+        'Oa03_reflectance': 'Oa03_reflectance:float',
+        'Oa04_reflectance': 'Oa04_reflectance:float',
+        'Oa05_reflectance': 'Oa05_reflectance:float',
+        'Oa06_reflectance': 'Oa06_reflectance:float',
+        'Oa07_reflectance': 'Oa07_reflectance:float',
+        'Oa08_reflectance': 'Oa08_reflectance:float',
+        'Oa09_reflectance': 'Oa09_reflectance:float',
+        'Oa10_reflectance': 'Oa10_reflectance:float',
+        'Oa11_reflectance': 'Oa11_reflectance:float',
+        'Oa12_reflectance': 'Oa12_reflectance:float',
+        'Oa16_reflectance': 'Oa16_reflectance:float',
+        'Oa17_reflectance': 'Oa17_reflectance:float',
+        'Oa18_reflectance': 'Oa18_reflectance:float',
+        'Oa21_reflectance': 'Oa21_reflectance:float',
+        'OAA': 'OAA:float',
+        'OZA': 'OZA:float',
+        'SAA': 'SAA:float',
+        'SZA': 'SZA:float',
+        'WQSF': 'WQSF_lsb:double',
+        'A865': 'A865:float',
+        'T865': 'T865:float',
+        'TSM_NN': 'TSM_NN'
+    }
+
+    l1_wave_bands = {
+        'Oa01': 400,
+        'Oa02': 412.5,
+        'Oa03': 442.5,
+        'Oa04': 490,
+        'Oa05': 510,
+        'Oa06': 560,
+        'Oa07': 620,
+        'Oa08': 665,
+        'Oa09': 673.75,
+        'Oa10': 681.25,
+        'Oa11': 708.75,
+        'Oa12': 753.75,
+        'Oa13': 761.25,
+        'Oa14': 764.375,
+        'Oa15': 767.5,
+        'Oa16': 778.75,
+        'Oa17': 865,
+        'Oa18': 885,
+        'Oa19': 900,
+        'Oa20': 940,
+        'Oa21': 1020
+    }
+
+    s3_bands_l2 = {
+        'Oa01': 400,
+        'Oa02': 412.5,
+        'Oa03': 442.5,
+        'Oa04': 490,
+        'Oa05': 510,
+        'Oa06': 560,
+        'Oa07': 620,
+        'Oa08': 665,
+        'Oa09': 673.75,
+        'Oa10': 681.25,
+        'Oa11': 708.75,
+        'Oa12': 753.75,
+        'Oa16': 778.75,
+        'Oa17': 865,
+        'Oa18': 885,
+        'Oa21': 1020
+    }
+
+    dbs_colors = {-1: 'C0', 0: 'C1', 1: 'C2', 2: 'C3', 3: 'C4', 4: 'C5', 5: 'C6', 6: 'C7', 7: 'C8', 8: 'C9', 9: 'k',
+                  10: 'k', 11: 'k', 12: 'k', 13: 'k', 14: 'k', 15: 'k', 16: 'k', 17: 'k', 18: 'k', 19: 'k', 20: 'k'}
+
+    dbs_s3b_l2 = {
+        'Oa01_reflectance:float': 400,
+        'Oa02_reflectance:float': 412.5,
+        'Oa03_reflectance:float': 442.5,
+        'Oa04_reflectance:float': 490,
+        'Oa05_reflectance:float': 510,
+        'Oa06_reflectance:float': 560,
+        'Oa07_reflectance:float': 620,
+        'Oa08_reflectance:float': 665,
+        'Oa09_reflectance:float': 673.75,
+        'Oa10_reflectance:float': 681.25,
+        'Oa11_reflectance:float': 708.75,
+        'Oa12_reflectance:float': 753.75,
+        'Oa16_reflectance:float': 778.75,
+        'Oa17_reflectance:float': 865,
+        'Oa18_reflectance:float': 885,
+        'Oa21_reflectance:float': 1020
+    }
+
+class Footprinter:
+
+    @staticmethod
+    def _xml2dict(xfdumanifest):
+        """
+        Internal function that reads the .SEN3/xfdumanifest.xml and generates a dictionary with the relevant data.
+        """
+        result = {}
+        with open(xfdumanifest) as xmlf:
+            # grab the relevant contents and add them to a dict
+            for line in xmlf:
+                if "<gml:posList>" in line:
+                    result['gml_data'] = f'<gml:Polygon xmlns:gml="http://www.opengis.net/gml" ' \
+                                    f'srsName="http://www.opengis.net/def/crs/EPSG/0/4326">' \
+                                    f'<gml:exterior><gml:LinearRing>{line}</gml:LinearRing>' \
+                                    f'</gml:exterior></gml:Polygon>'
+                # get only the values between the tags
+                if '<sentinel3:rows>' in line:
+                    result['rows'] = int(line.split('</')[0].split('>')[1])
+                if '<sentinel3:columns>' in line:
+                    result['cols'] = int(line.split('</')[0].split('>')[1])
+        return result
+
+    @staticmethod
+    def _gml2shp(gml_in, shp_out):
+        """
+        given a .GML file (gml_in), convert it to a .SHP (shp_out).
+        """
+        # https://pcjericks.github.io/py-gdalogr-cookbook/vector_layers.html#create-a-new-layer-from-the-extent-of-an-existing-layer
+        # Get the Layer's Geometry
+        inGMLfile = gml_in
+        inDriver = ogr.GetDriverByName("GML")
+        inDataSource = inDriver.Open(inGMLfile, 0)
+        inLayer = inDataSource.GetLayer()
+        feature = inLayer.GetNextFeature()
+        geometry = feature.GetGeometryRef()
+
+        # Get the list of coordinates from the footprint
+        json_footprint = json.loads(geometry.ExportToJson())
+        footprint = json_footprint['coordinates'][0]
+
+        # Create a Polygon from the extent tuple
+        ring = ogr.Geometry(ogr.wkbLinearRing)
+
+        for point in footprint:
+            ring.AddPoint(point[0], point[1])
+
+        poly = ogr.Geometry(ogr.wkbPolygon)
+        poly.AddGeometry(ring)
+
+        # Save extent to a new Shapefile
+        outShapefile = shp_out
+        outDriver = ogr.GetDriverByName("ESRI Shapefile")
+
+        # Remove output shapefile if it already exists
+        if os.path.exists(outShapefile):
+            outDriver.DeleteDataSource(outShapefile)
+
+        # create the spatial reference, WGS84
+        srs = osr.SpatialReference()
+        srs.ImportFromEPSG(4326)
+
+        # Create the output shapefile
+        outDataSource = outDriver.CreateDataSource(outShapefile)
+        outLayer = outDataSource.CreateLayer("s3_footprint", srs, geom_type=ogr.wkbPolygon)
+
+        # Add an ID field
+        idField = ogr.FieldDefn("id", ogr.OFTInteger)
+        outLayer.CreateField(idField)
+
+        # Create the feature and set values
+        featureDefn = outLayer.GetLayerDefn()
+        feature = ogr.Feature(featureDefn)
+        feature.SetGeometry(poly)
+        feature.SetField("id", 1)
+        outLayer.CreateFeature(feature)
+        feature = None
+
+        # Save and close DataSource
+        inDataSource = None
+        outDataSource = None
+        pass
+
+    def manifest2shp(self, xfdumanifest, filename):
+        """
+        Given a .SEN3/xfdumanifest.xml and a filename, generates a .shp and a .gml
+        """
+        # get the dict
+        xmldict = self._xml2dict(xfdumanifest)
+        # add path to "to-be-generated" gml and shp files
+        xmldict['gml_path'] = filename + '.gml'
+        xmldict['shp_path'] = filename + '.shp'
+        # write the gml_data from the dict to an actual .gml file
+        with open(xmldict['gml_path'], 'w') as gmlfile:
+            gmlfile.write(xmldict['gml_data'])
+        # DEPRECATED:
+        # call the ogr2ogr.py script to generate a .shp from a .gml
+        # ogr2ogr.main(["", "-f", "ESRI Shapefile", xmldict['shp_path'], xmldict['gml_path']])
+
+        self._gml2shp(xmldict['gml_path'], xmldict['shp_path'])
+        return xmldict
+
+    @staticmethod
+    def _shp_extent(shp):
+        """
+        Reads a ESRI Shapefile and return its extent as a str separated by spaces.
+        e.x. output: '-71.6239 -58.4709 -9.36789 0.303954'
+        """
+        ds = ogr.Open(shp)
+        layer = ds.GetLayer()
+        feature = layer.GetNextFeature()
+        geometry = feature.GetGeometryRef()
+        extent = geometry.GetEnvelope()  # ex: (-71.6239, -58.4709, -9.36789, 0.303954)
+        # cast the 4-elements tuple into a list of strings
+        extent_str = [str(i) for i in extent]
+        return ' '.join(extent_str)
+
+    def manifest2tiff(self, xfdumanifest):
+        """
+        Reads .SEN3/xfdumanifest.xml and generates a .tiff raster.
+        """
+        # get the complete directory path but not the file base name
+        img_path = xfdumanifest.split('/xfdu')[0]
+        # get only the date of the img from the complete path, ex: '20190904T133117'
+        figdate = os.path.basename(img_path).split('____')[1].split('_')[0]
+        # add an img.SEN3/footprint folder
+        footprint_dir = os.path.join(img_path, 'footprint')
+        Path(footprint_dir).mkdir(parents=True, exist_ok=True)
+        # ex: img.SEN3/footprint/20190904T133117_footprint.tiff
+        path_file_tiff = os.path.join(footprint_dir, figdate+'_footprint.tiff')
+        # only '20190904T133117_footprint' nothing else.
+        lyr = os.path.basename(path_file_tiff).split('.')[0]
+        # img.SEN3/footprint/20190904T133117_footprint (without file extension)
+        fname = path_file_tiff.split('.tif')[0]
+        # get the dict + generate .shp and .gml files
+        xmldict = self.manifest2shp(xfdumanifest, fname)
+        cols = xmldict['cols']
+        rows = xmldict['rows']
+        shp = xmldict['shp_path']
+        extent = self._shp_extent(shp)
+        # generate the complete cmd string
+        cmd = f'gdal_rasterize -l {lyr} -burn 1.0 -ts {cols}.0 {rows}.0 -a_nodata 0.0 -te {extent} -ot Float32 {shp} {path_file_tiff}'
+        # call the cmd
+        proc = subprocess.Popen(cmd, shell=True, stdout=subprocess.PIPE)
+        proc.wait()
+        print(f'{figdate} done.')
+        return True
+
+    @staticmethod
+    def touch_test(footprint_vector, roi_vector):
+        """
+        Given two input shapefiles (one Sentinel-3 image footprint and
+        the user region of interest), test if the touch each other.
+        """
+        # Hotfix: GDAL does not open Path objects, they must be cast to strings
+        footprint_vector = str(footprint_vector)
+        roi_vector = str(roi_vector)
+
+        footprint_vector_name = os.path.basename(footprint_vector).split('.')[1]
+        if footprint_vector_name.lower() == 'shp':
+            foot_ds = ogr.GetDriverByName("ESRI Shapefile").Open(footprint_vector, 0)
+        elif footprint_vector_name.lower() == 'json' or footprint_vector_name.lower() == 'geojson':
+            foot_ds = ogr.GetDriverByName("GeoJSON").Open(footprint_vector, 0)
+        else:
+            logging.info(f'Input ROI {os.path.basename(footprint_vector)} not recognized as a valid vector file. '
+                         f'Make sure the input file is of type .shp .json or .geojson and try again.')
+            sys.exit(1)
+
+        layer_foot = foot_ds.GetLayer()
+        feature_foot = layer_foot.GetNextFeature()
+        geometry_foot = feature_foot.GetGeometryRef()
+
+        roi_type_name = os.path.basename(roi_vector).split('.')[1]
+        if roi_type_name.lower() == 'shp':
+            data = ogr.GetDriverByName("ESRI Shapefile").Open(roi_vector, 0)
+        elif roi_type_name.lower() == 'json' or roi_type_name.lower() == 'geojson':
+            data = ogr.GetDriverByName("GeoJSON").Open(roi_vector, 0)
+        else:
+            logging.info(f'Input ROI {os.path.basename(roi_vector)} not recognized as a valid vector file. '
+                         f'Make sure the input file is of type .shp .json or .geojson and try again.')
+            sys.exit(1)
+
+        # Adapted from https://gist.github.com/CMCDragonkai/e7b15bb6836a7687658ec2bb3abd2927
+        for layer in data:
+            # this is the one where featureindex may not start at 0
+            layer.ResetReading()
+            for feature in layer:
+                geometry_roi = feature.geometry()
+                intersection = geometry_roi.Intersection(geometry_foot)
+                if not intersection.IsEmpty():
+                    return True
+
+        # This will only run if no geometry from the ROI touched the S3 footprint.
+        return False
+
+