<<<<<<< HEAD
__version__ = '0.0.3'
=======
__version__ = '0.0.4'
>>>>>>> ba672cd0
<|MERGE_RESOLUTION|>--- conflicted
+++ resolved
@@ -1,5 +1 @@
-<<<<<<< HEAD
-__version__ = '0.0.3'
-=======
-__version__ = '0.0.4'
->>>>>>> ba672cd0
+__version__ = '0.0.4'